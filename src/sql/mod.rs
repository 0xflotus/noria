--- conflicted
+++ resolved
@@ -5,39 +5,16 @@
 
 use nom_sql::parser as sql_parser;
 use flow::Migration;
-<<<<<<< HEAD
-use flow::core::{NodeAddress, DataType};
-use nom_sql::{Column, ConditionBase, ConditionExpression, ConditionTree, Operator, TableKey,
-              SqlQuery};
-use nom_sql::{SelectStatement, LimitClause, OrderType, OrderClause};
-use ops;
-use ops::base::Base;
-use ops::identity::Identity;
-use ops::join::{Join, JoinType, JoinSource};
-use ops::permute::Permute;
-use sql::query_graph::{QueryGraph, QueryGraphEdge, QueryGraphNode, to_query_graph};
-=======
 use flow::core::NodeAddress;
 use nom_sql::{Column, SqlQuery};
 use nom_sql::SelectStatement;
 use self::mir::{MirNodeRef, SqlToMirConverter};
 use sql::query_graph::{QueryGraph, to_query_graph};
->>>>>>> 5d5a81ad
 
 use slog;
 use std::collections::HashMap;
 use std::str;
 use std::vec::Vec;
-<<<<<<< HEAD
-use std::cmp::Ordering;
-use std::sync::Arc;
-use std::ops::Deref;
-
-pub mod passes;
-pub mod query_graph;
-pub mod query_signature;
-=======
->>>>>>> 5d5a81ad
 
 /// Represents the result of a query incorporation, specifying query name (auto-generated or
 /// reflecting a pre-specified name), new nodes added for the query, reused nodes that are part of
@@ -51,36 +28,11 @@
     pub query_leaf: NodeAddress,
 }
 
-<<<<<<< HEAD
-/// Helper enum to avoid having separate `make_aggregation_node` and `make_extremum_node` functions
-enum GroupedNodeType {
-    Aggregation(ops::grouped::aggregate::Aggregation),
-    Extremum(ops::grouped::extremum::Extremum),
-    GroupConcat(String),
-}
-
-fn target_columns_from_computed_column(computed_col: &Column) -> &Column {
-    use nom_sql::FunctionExpression::*;
-
-    match *computed_col.function.as_ref().unwrap().deref() {
-        Avg(ref col, _) |
-        Count(ref col, _) |
-        GroupConcat(ref col, _) |
-        Max(ref col) |
-        Min(ref col) |
-        Sum(ref col, _) => col,
-        CountStar => {
-            // see comment re COUNT(*) rewriting in make_aggregation_node
-            panic!("COUNT(*) should have been rewritten earlier!")
-        }
-    }
-=======
 #[derive(Clone, Debug)]
 enum QueryGraphReuse {
     ExactMatch(MirNodeRef),
     ReaderOntoExisting(MirNodeRef, Vec<Column>),
     None,
->>>>>>> 5d5a81ad
 }
 
 /// Long-lived struct that holds information about the SQL queries that have been incorporated into
@@ -122,31 +74,6 @@
         }
     }
 
-<<<<<<< HEAD
-    /// Converts a condition tree stored in the `ConditionExpr` returned by the SQL parser into a
-    /// vector of conditions that `shortcut` understands.
-    fn to_conditions(&self,
-                     ct: &ConditionTree,
-                     na: &NodeAddress)
-                     -> Vec<Option<(Operator, DataType)>> {
-        // TODO(malte): we only support one level of condition nesting at this point :(
-        let l = match *ct.left.as_ref() {
-            ConditionExpression::Base(ConditionBase::Field(ref f)) => f.clone(),
-            _ => unimplemented!(),
-        };
-        let r = match *ct.right.as_ref() {
-            ConditionExpression::Base(ConditionBase::Literal(ref l)) => l.clone(),
-            _ => unimplemented!(),
-        };
-        let num_columns = self.fields_for(*na).len();
-        let mut filter = vec![None; num_columns];
-        filter[self.field_to_columnid(*na, &l.name).unwrap()] = Some((ct.operator.clone(),
-                                                                      DataType::from(r)));
-        filter
-    }
-
-=======
->>>>>>> 5d5a81ad
     /// Incorporates a single query into via the flow graph migration in `mig`. The `query` argument is a
     /// string that holds a parameterized SQL query, and the `name` argument supplies an optional
     /// name for the query. If no `name` is specified, the table name is used in the case of INSERT
@@ -188,23 +115,10 @@
         self.mir_converter.get_flow_node_address(name, v)
     }
 
-<<<<<<< HEAD
-    fn nodes_for_named_query(&mut self,
-                             q: SqlQuery,
-                             query_name: String,
-                             mut mig: &mut Migration)
-                             -> QueryFlowParts {
-        use sql::passes::alias_removal::AliasRemoval;
-        use sql::passes::count_star_rewrite::CountStarRewrite;
-        use sql::passes::implied_tables::ImpliedTableExpansion;
-        use sql::passes::star_expansion::StarExpansion;
-        use sql::passes::negation_removal::NegationRemoval;
-=======
     /// Retrieves the flow node associated with a given query's leaf view.
     pub fn get_query_address(&self, name: &str) -> Option<NodeAddress> {
         self.mir_converter.get_leaf(name)
     }
->>>>>>> 5d5a81ad
 
     fn consider_query_graph(&mut self,
                             query_name: &str,
@@ -213,49 +127,9 @@
         debug!(self.log, format!("Making QG for \"{}\"", query_name));
         trace!(self.log, format!("Query \"{}\": {:#?}", query_name, st));
 
-<<<<<<< HEAD
-        // first run some standard rewrite passes on the query. This makes the later work easier,
-        // as we no longer have to consider complications like aliases.
-        let q = q.expand_table_aliases()
-            .remove_negation()
-            .expand_stars(&self.write_schemas)
-            .expand_implied_tables(&self.write_schemas)
-            .rewrite_count_star(&self.write_schemas);
-
-        let (name, new_nodes, leaf) = match q {
-            SqlQuery::CreateTable(ctq) => {
-                //assert_eq!(query_name, ctq.table.name);
-                let (na, new) =
-                    self.make_base_node(&query_name, &ctq.fields, ctq.keys.as_ref(), &mut mig);
-                if new {
-                    (query_name, vec![na], na)
-                } else {
-                    (query_name, vec![], na)
-                }
-            }
-            SqlQuery::Insert(iq) => {
-                //assert_eq!(query_name, iq.table.name);
-                let (cols, _): (Vec<Column>, Vec<String>) = iq.fields
-                    .iter()
-                    .cloned()
-                    .unzip();
-                let (na, new) = self.make_base_node(&query_name, &cols, None, &mut mig);
-                if new {
-                    (query_name, vec![na], na)
-                } else {
-                    (query_name, vec![], na)
-                }
-            }
-            SqlQuery::Select(sq) => {
-                let (nodes, leaf) = self.make_nodes_for_selection(&sq, &query_name, &mut mig);
-                // Return new nodes
-                (query_name, nodes, leaf)
-            }
-=======
         let qg = match to_query_graph(st) {
             Ok(qg) => qg,
             Err(e) => panic!(e),
->>>>>>> 5d5a81ad
         };
 
         trace!(self.log, format!("QG for \"{}\": {:#?}", query_name, qg));
@@ -354,59 +228,6 @@
         qfp
     }
 
-<<<<<<< HEAD
-    fn make_function_node(&mut self,
-                          name: &str,
-                          func_col: &Column,
-                          group_cols: &[Column],
-                          parent: Option<NodeAddress>, // XXX(malte): nasty hack for non-grouped funcs
-                          mig: &mut Migration)
-                          -> NodeAddress {
-        use ops::grouped::aggregate::Aggregation;
-        use ops::grouped::extremum::Extremum;
-        use nom_sql::FunctionExpression::*;
-
-        let mut mknode = |over: &Column, t: GroupedNodeType| {
-            let parent_ni = match parent {
-                // If no explicit parent node is specified, we extract the base node from the
-                // "over" column's specification
-                None => self.address_for(over.table.as_ref().unwrap()),
-                // We have an explicit parent node (likely a projection helper), so use that
-                Some(ni) => ni,
-            };
-            let over_col_indx = self.field_to_columnid(parent_ni, &over.name).unwrap();
-
-            let computed_col_name = &func_col.name;
-            self.make_grouped_node(name,
-                                   computed_col_name,
-                                   (parent_ni, over_col_indx),
-                                   group_cols,
-                                   t,
-                                   mig)
-        };
-
-        let func = func_col.function.as_ref().unwrap();
-        match *func.deref() {
-            Sum(ref col, _) => mknode(col, GroupedNodeType::Aggregation(Aggregation::SUM)),
-            Count(ref col, _) => mknode(col, GroupedNodeType::Aggregation(Aggregation::COUNT)),
-            CountStar => {
-                // XXX(malte): there is no "over" column, but our aggregation operators' API
-                // requires one to be specified, so we earlier rewrote it to use the last parent
-                // column (see passes/count_star_rewrite.rs). However, this isn't *entirely*
-                // faithful to COUNT(*) semantics, because COUNT(*) is supposed to count all
-                // rows including those with NULL values, and we don't have a mechanism to do that
-                // (but we also don't have a NULL value, so maybe we're okay).
-                panic!("COUNT(*) should have been rewritten earlier!")
-            }
-            Max(ref col) => mknode(col, GroupedNodeType::Extremum(Extremum::MAX)),
-            Min(ref col) => mknode(col, GroupedNodeType::Extremum(Extremum::MIN)),
-            GroupConcat(ref col, ref separator) => {
-                mknode(col, GroupedNodeType::GroupConcat(separator.clone()))
-            }
-            _ => unimplemented!(),
-        }
-    }
-=======
     fn add_base_via_mir(&mut self,
                         query_name: &str,
                         query: &SqlQuery,
@@ -416,7 +237,6 @@
         let mut mir = self.mir_converter.named_base_to_mir(query_name, query);
 
         trace!(self.log, "Base node MIR: {:#?}", mir);
->>>>>>> 5d5a81ad
 
         // no optimization, because standalone base nodes can't be optimized
 
@@ -432,23 +252,8 @@
         // push it into the flow graph using the migration in `mig`, and obtain `QueryFlowParts`
         let qfp = mir.into_flow_parts(&mut mig);
 
-<<<<<<< HEAD
-    fn make_projection_helper(&mut self,
-                              name: &str,
-                              computed_col: &Column,
-                              mig: &mut Migration)
-                              -> NodeAddress {
-        let fn_col = target_columns_from_computed_column(computed_col);
-        self.make_project_node(name,
-                               fn_col.table.as_ref().unwrap(),
-                               vec![fn_col],
-                               vec![("grp", DataType::from(0 as i32))],
-                               mig)
-    }
-=======
         // TODO(malte): get rid of duplication and figure out where to track this state
         self.view_schemas.insert(String::from(query_name), fields);
->>>>>>> 5d5a81ad
 
         qfp
     }
@@ -463,75 +268,7 @@
         // first, compute the MIR representation of the SQL query
         let mut mir = self.mir_converter.named_query_to_mir(query_name, query, &qg);
 
-<<<<<<< HEAD
-    fn make_join_node(&mut self,
-                      name: &str,
-                      jps: &[ConditionTree],
-                      left_ni: NodeAddress,
-                      right_ni: NodeAddress,
-                      kind: JoinType,
-                      mig: &mut Migration)
-                      -> NodeAddress {
-        let j;
-        let fields;
-        {
-            let join_columns: HashMap<_, _> = jps.iter().map(|p| {
-                assert_eq!(p.operator, Operator::Equal);
-                let l_col = match *p.left.as_ref() {
-                    ConditionExpression::Base(ConditionBase::Field(ref f)) => {
-                        self.field_to_columnid(left_ni, &f.name).unwrap()
-                    }
-                    _ => unimplemented!(),
-                };
-                let r_col = match *p.right.as_ref() {
-                    ConditionExpression::Base(ConditionBase::Field(ref f)) => {
-                        self.field_to_columnid(right_ni, &f.name).unwrap()
-                    }
-                    _ => unimplemented!(),
-                };
-
-                (l_col, r_col)
-            }).collect();
-
-            let projected_cols_left = self.fields_for(left_ni);
-            let projected_cols_right = self.fields_for(right_ni);
-
-            let tuples_for_cols =
-                |ni: NodeAddress, cols: &[String]| -> Vec<JoinSource> {
-                    if ni == left_ni {
-                        cols.iter().map(|c| {
-                            let column_id = self.field_to_columnid(ni, c).unwrap();
-                            match join_columns.get(&column_id) {
-                                Some(other_id) => JoinSource::B(column_id, other_id.clone()),
-                                None => JoinSource::L(column_id),
-                            }
-                        }).collect()
-                    } else {
-                        cols.iter().map(|c| JoinSource::R(self.field_to_columnid(ni, c).unwrap())).collect()
-                    }
-                };
-
-            // non-join columns projected are the union of the ancestors' projected columns
-            // TODO(malte): this will need revisiting when we do smart reuse
-            let mut emit = tuples_for_cols(left_ni, self.fields_for(left_ni));
-            emit.extend(tuples_for_cols(right_ni, self.fields_for(right_ni)));
-
-            j = Join::new(left_ni, right_ni, kind, emit);
-
-            fields = projected_cols_left.into_iter()
-                .chain(projected_cols_right.into_iter())
-                .cloned()
-                .collect::<Vec<String>>();
-        }
-        let n = mig.add_ingredient(String::from(name), fields.as_slice(), j);
-        // println!("added join on {:?} and {:?}: {}", left_ni, right_ni, name);
-        self.node_addresses.insert(String::from(name), n);
-        self.node_fields.insert(n, fields);
-        n
-    }
-=======
         trace!(self.log, "Unoptimized MIR: {:#?}", mir);
->>>>>>> 5d5a81ad
 
         // run MIR-level optimizations
         mir = mir.optimize();
@@ -557,143 +294,6 @@
         qfp
     }
 
-<<<<<<< HEAD
-            // 2. Generate join nodes for the query. This starts out by joining two of the filter
-            //    nodes corresponding to relations in the first join predicate, and then continues
-            //    to join the result against previously unseen tables from the remaining
-            //    predicates. Note that no (src, dst) pair ever occurs twice, since we've already
-            //    previously moved all predicates pertaining to src/dst joins onto a single edge.
-            let mut join_nodes = Vec::new();
-            let mut joined_tables = HashSet::new();
-            let mut sorted_edges: Vec<(&(String, String), &QueryGraphEdge)> =
-                qg.edges.iter().collect();
-            sorted_edges.sort_by_key(|k| &(k.0).0);
-            let mut prev_ni = None;
-            for &(&(ref src, ref dst), edge) in &sorted_edges {
-                match *edge {
-                    // Edge represents a LEFT JOIN
-                    QueryGraphEdge::LeftJoin(_) => unimplemented!(),
-                    // Edge represents a JOIN
-                    QueryGraphEdge::Join(ref jps) => {
-                        let left_ni;
-                        let right_ni;
-
-                        if joined_tables.contains(src) && joined_tables.contains(dst) {
-                            // We have already handled *both* tables that are part of the join.
-                            // This should never occur, because their join predicates must be
-                            // associated with the same query graph edge.
-                            unreachable!();
-                        } else if joined_tables.contains(src) {
-                            // join left against previous join, right against base
-                            left_ni = prev_ni.unwrap();
-                            right_ni = *filter_nodes[dst].last().unwrap();
-                        } else if joined_tables.contains(dst) {
-                            // join right against previous join, left against base
-                            left_ni = *filter_nodes[src].last().unwrap();
-                            right_ni = prev_ni.unwrap();
-                        } else {
-                            // We've seen neither of these tables before
-                            // If we already have a join in prev_ni, we must assume that some
-                            // future join will bring these unrelated join arms together.
-                            // TODO(malte): make that actually work out...
-                            let src_filters = &filter_nodes[src];
-                            let dst_filters = &filter_nodes[dst];
-                            assert_ne!(src_filters.len(), 0);
-                            assert_ne!(dst_filters.len(), 0);
-                            left_ni = *src_filters.last().unwrap();
-                            right_ni = *dst_filters.last().unwrap();
-                        };
-                        // make node
-                        let ni = self.make_join_node(&format!("q_{:x}_n{}",
-                                                              qg.signature().hash,
-                                                              new_node_count),
-                                                     jps,
-                                                     left_ni,
-                                                     right_ni,
-                                                     JoinType::Inner,
-                                                     mig);
-                        join_nodes.push(ni);
-                        new_node_count += 1;
-                        prev_ni = Some(ni);
-
-                        // we've now joined both tables
-                        joined_tables.insert(src);
-                        joined_tables.insert(dst);
-                    }
-                    // Edge represents a GROUP BY, which we handle later
-                    QueryGraphEdge::GroupBy(_) => (),
-                }
-            }
-            let mut func_nodes = Vec::new();
-            match qg.relations.get("computed_columns") {
-                None => (),
-                Some(computed_cols_cgn) => {
-                    // Function columns with GROUP BY clause
-                    let mut grouped_fn_columns = HashSet::new();
-                    for e in qg.edges.values() {
-                        match *e {
-                            QueryGraphEdge::Join(_) |
-                            QueryGraphEdge::LeftJoin(_) => (),
-                            QueryGraphEdge::GroupBy(ref gb_cols) => {
-                                // Generate the right function nodes for all relevant columns in
-                                // the "computed_columns" node
-                                // TODO(malte): there can only be one GROUP BY in each query, but
-                                // the columns can come from different tables. In that case, we
-                                // would need to generate an Agg-Join-Agg sequence for each pair of
-                                // tables involved.
-                                for fn_col in &computed_cols_cgn.columns {
-                                    // we must also push parameter columns through the group by
-                                    let over_col = target_columns_from_computed_column(fn_col);
-                                    let over_table = over_col
-                                        .table
-                                        .as_ref()
-                                        .unwrap()
-                                        .as_str();
-                                    // get any parameter columns that aren't also in the group-by
-                                    // column set
-                                    let param_cols: Vec<_> = qg.relations
-                                        .get(over_table)
-                                        .as_ref()
-                                        .unwrap()
-                                        .parameters
-                                        .iter()
-                                        .filter(|ref c| !gb_cols.contains(c))
-                                        .collect();
-                                    // combine
-                                    let gb_and_param_cols: Vec<_> = gb_cols.iter()
-                                        .chain(param_cols.into_iter())
-                                        .cloned()
-                                        .collect();
-                                    let ni = self.make_function_node(&format!("q_{:x}_n{}",
-                                                                              qg.signature().hash,
-                                                                              new_node_count),
-                                                                     fn_col,
-                                                                     gb_and_param_cols.as_slice(),
-                                                                     prev_ni,
-                                                                     mig);
-                                    func_nodes.push(ni);
-                                    grouped_fn_columns.insert(fn_col);
-                                    new_node_count += 1;
-                                }
-                            }
-                        }
-                    }
-                    // Function columns without GROUP BY
-                    for computed_col in computed_cols_cgn.columns
-                            .iter()
-                            .filter(|c| !grouped_fn_columns.contains(c))
-                            .collect::<Vec<_>>() {
-
-                        let agg_node_name =
-                            &format!("q_{:x}_n{}", qg.signature().hash, new_node_count);
-
-                        let over_col = target_columns_from_computed_column(computed_col);
-                        let ref proj_cols_from_target_table = qg.relations
-                            .get(over_col
-                                     .table
-                                     .as_ref()
-                                     .unwrap())
-=======
     fn nodes_for_query(&mut self, q: SqlQuery, mig: &mut Migration) -> QueryFlowParts {
         let name = match q {
             SqlQuery::CreateTable(ref ctq) => ctq.table.name.clone(),
@@ -712,12 +312,14 @@
         use sql::passes::count_star_rewrite::CountStarRewrite;
         use sql::passes::implied_tables::ImpliedTableExpansion;
         use sql::passes::star_expansion::StarExpansion;
+        use sql::passes::negation_removal::NegationRemoval;
 
         info!(self.log, "Processing query \"{}\"", query_name);
 
         // first run some standard rewrite passes on the query. This makes the later work easier,
         // as we no longer have to consider complications like aliases.
         let q = q.expand_table_aliases()
+            .remove_negation()
             .expand_stars(&self.view_schemas)
             .expand_implied_tables(&self.view_schemas)
             .rewrite_count_star(&self.view_schemas);
@@ -731,7 +333,6 @@
                     QueryGraphReuse::ExactMatch(mn) => {
                         let flow_node = mn.borrow()
                             .flow_node
->>>>>>> 5d5a81ad
                             .as_ref()
                             .unwrap()
                             .address();
@@ -1000,12 +601,13 @@
         let qid = query_id_hash(&["computed_columns", "votes"],
                                 &[&Column::from("votes.aid")],
                                 &[&Column {
-                                    name: String::from("votes"),
-                                    alias: Some(String::from("votes")),
-                                    table: None,
-                                    function: Some(Box::new(FunctionExpression::Count(
-                                                Column::from("votes.userid"), false))),
-                                }]);
+                                       name: String::from("votes"),
+                                       alias: Some(String::from("votes")),
+                                       table: None,
+                                       function:
+                                           Some(Box::new(FunctionExpression::Count(Column::from("votes.userid"),
+                                                                                   false))),
+                                   }]);
         let agg_view = get_node(&inc, &mig, &format!("q_{:x}_n0", qid));
         assert_eq!(agg_view.fields(), &["aid", "votes"]);
         assert_eq!(agg_view.description(), format!("|*| γ[0]"));
@@ -1123,14 +725,16 @@
         // added the aggregation, a project helper, the edge view, and reader
         assert_eq!(mig.graph().node_count(), 6);
         // check project helper node
-        let qid = query_id_hash(&["computed_columns", "votes"], &[],
+        let qid = query_id_hash(&["computed_columns", "votes"],
+                                &[],
                                 &[&Column {
-                                    name: String::from("count"),
-                                    alias: Some(String::from("count")),
-                                    table: None,
-                                    function: Some(Box::new(FunctionExpression::Count(
-                                        Column::from("votes.userid"), false))),
-                                }]);
+                                       name: String::from("count"),
+                                       alias: Some(String::from("count")),
+                                       table: None,
+                                       function:
+                                           Some(Box::new(FunctionExpression::Count(Column::from("votes.userid"),
+                                                                                   false))),
+                                   }]);
         let proj_helper_view = get_node(&inc, &mig, &format!("q_{:x}_n0_prj_hlpr", qid));
         assert_eq!(proj_helper_view.fields(), &["userid", "grp"]);
         assert_eq!(proj_helper_view.description(), format!("π[1, lit: 0]"));
@@ -1173,12 +777,13 @@
         let qid = query_id_hash(&["computed_columns", "votes"],
                                 &[&Column::from("votes.userid")],
                                 &[&Column {
-                                    name: String::from("count"),
-                                    alias: Some(String::from("count")),
-                                    table: None,
-                                    function: Some(Box::new(FunctionExpression::Count(
-                                                Column::from("votes.aid"), false))),
-                                }]);
+                                       name: String::from("count"),
+                                       alias: Some(String::from("count")),
+                                       table: None,
+                                       function:
+                                           Some(Box::new(FunctionExpression::Count(Column::from("votes.aid"),
+                                                                                   false))),
+                                   }]);
         let agg_view = get_node(&inc, &mig, &format!("q_{:x}_n0", qid));
         assert_eq!(agg_view.fields(), &["userid", "count"]);
         assert_eq!(agg_view.description(), format!("|*| γ[0]"));
@@ -1234,9 +839,14 @@
 
     #[test]
     fn it_incorporates_implicit_multi_join() {
-        // set up graph
-        let mut g = Blender::new();
-        let mut inc = SqlIncorporator::default();
+        use slog::{self, DrainExt};
+        use slog_term;
+
+        // set up graph
+        let mut g = Blender::new();
+        let l = slog::Logger::root(slog_term::streamer().full().build().fuse(), None);
+        g.log_with(l.clone());
+        let mut inc = SqlIncorporator::new(l);
         let mut mig = g.start_migration();
 
         // Establish base write types for "users" and "articles" and "votes"
