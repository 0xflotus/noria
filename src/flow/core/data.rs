--- conflicted
+++ resolved
@@ -32,13 +32,9 @@
     /// A reference-counted string-like value.
     Text(ArcCStr),
     /// A tiny string that fits in a pointer
-<<<<<<< HEAD
     TinyText([u8; TINYTEXT_WIDTH]),
-=======
-    TinyText([u8; 8]),
     /// A timestamp for date/time types.
     Timestamp(NaiveDateTime),
->>>>>>> 5edce412
 }
 
 #[cfg(feature="web")]
