--- conflicted
+++ resolved
@@ -16,12 +16,7 @@
 
 use controller::ControllerDescriptor;
 use coordination::{CoordinationMessage, CoordinationPayload};
-<<<<<<< HEAD
-use controller::{LocalOrNot, ReadQuery, ReadReply};
 use snapshots::SnapshotPersister;
-
-=======
->>>>>>> 7977e987
 use worker;
 
 pub mod readers;
@@ -34,14 +29,8 @@
     pool: Option<worker::WorkerPool>,
 
     // Controller connection
-<<<<<<< HEAD
-    controller_addr: SocketAddr,
-    listen_addr: String,
-    listen_port: u16,
-=======
     authority: A,
     listen_addr: SocketAddr,
->>>>>>> 7977e987
 
     // Read RPC handling
     read_listen_addr: SocketAddr,
@@ -81,39 +70,11 @@
                 .spawn(move || readers::serve(listener, readers, nreaders, reader_exit))
                 .unwrap();
         }
-<<<<<<< HEAD
-        println!("Listening for reads on {:?}", read_listen_addr);
-
-        let mut checktable_addr: SocketAddr = controller.parse().unwrap();
-        checktable_addr.set_port(8500);
-
-        let controller_addr: SocketAddr = controller.parse().unwrap();
-        // TODO(ekmartin): only create a persister if we're actually taking snapshots:
-        let snapshot_persister = SnapshotPersister::new(Some(controller_addr));
-        let cc = Arc::new(ChannelCoordinator::new());
-        let pool = worker::WorkerPool::new(
-            workers,
-            &log,
-            checktable_addr,
-            cc.clone(),
-            Some(snapshot_persister),
-        ).unwrap();
-
-        Souplet {
-            log: log,
-
-            pool,
-
-            listen_addr: String::from(listen_addr),
-            listen_port: port,
-            controller_addr,
-=======
         info!(log, "Listening for reads on {}", read_listen_addr);
 
         Souplet {
             log,
             pool: None,
->>>>>>> 7977e987
 
             authority,
             listen_addr: SocketAddr::new(listen_addr, 0),
@@ -159,7 +120,8 @@
 
                     match self.sender.as_mut().unwrap().send(msg) {
                         Ok(_) => {
-                            self.handle(descriptor.checktable_addr);
+                            let snapshot_persister = SnapshotPersister::new(Some(descriptor.internal_addr));
+                            self.handle(descriptor.checktable_addr, snapshot_persister);
                             break;
                         }
                         Err(e) => error!(self.log, "failed to register with controller: {:?}", e),
@@ -167,19 +129,6 @@
                 }
                 Err(e) => error!(self.log, "failed to connect to controller: {:?}", e),
             }
-<<<<<<< HEAD
-        };
-
-        let stream = TcpSender::connect(&self.controller_addr, None);
-        match stream {
-            Ok(s) => {
-                self.sender = Some(s);
-                self.last_heartbeat = Some(Instant::now());
-
-                // say hello
-                self.register(local_addr)?;
-=======
->>>>>>> 7977e987
 
             // wait for a second in between connection attempts
             thread::sleep(Duration::from_millis(1000));
@@ -188,7 +137,7 @@
 
     /// Main worker loop: waits for instructions from controller, and occasionally heartbeats to
     /// tell the controller that we're still here
-    fn handle(&mut self, checktable_addr: SocketAddr) {
+    fn handle(&mut self, checktable_addr: SocketAddr, snapshot_persister: SnapshotPersister) {
         // now that we're connected to a leader, we can start the pool
         self.pool = Some(
             worker::WorkerPool::new(
@@ -196,6 +145,7 @@
                 &self.log,
                 checktable_addr,
                 self.channel_coordinator.clone(),
+                Some(snapshot_persister),
             ).unwrap(),
         );
 
