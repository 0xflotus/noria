--- conflicted
+++ resolved
@@ -1630,13 +1630,9 @@
             .collect();
 
         for (local_addr, global_addr, is_transactional) in node_info {
-<<<<<<< HEAD
-            let path = self.persistence_parameters.log_path(&local_addr, self.id());
-=======
             let path = self.persistence_parameters
                 .log_path(self.nodes[&local_addr].borrow().name(), self.shard.unwrap_or(0));
 
->>>>>>> 1e4ee39a
             let file = match File::open(&path) {
                 Ok(f) => f,
                 Err(ref e) if e.kind() == ErrorKind::NotFound => {
