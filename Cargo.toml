[package]
name = "distributary"
version = "0.1.0"
authors = ["Jon Gjengset <jon@thesquareplanet.com>"]

[workspace]
members = ["benchmarks", "channel", "core", "mir"]

[features]
web = ["rustful"]
default = ["web"]
profiling = ["timekeeper/default"]
binaries = ["default"]
generate_mysql_tests = ["default"]

[dependencies]
arrayvec = "0.4.0"
clap = "2.25.0"
futures = "0.1.16"
hostname = "0.1.3"
hyper = "0.11.6"
mio = "0.6.9"
mysql = "11.2.0"
serde_derive = "1.0.8"
serde_json = "1.0.2"
slog = "2.0.6"
#slog = { version = "2.0.6", features = ["max_level_trace", "release_max_level_debug"] }
slog-term = "2.0.1"
tarpc = "0.9.0"
tarpc-plugins = "0.2.0"
tokio-core = "0.1.8"
<<<<<<< HEAD
slab = "0.4"

# need features
backtrace = { version = "0.3.2", features = ["serialize-serde"] }
=======
>>>>>>> a2efa6fe
vec_map = { version = "0.8.0", features = ["eders"] }
serde = { version = "1.0.8", features = ["rc"] }

# git deps
petgraph = { git = "https://github.com/fintelia/petgraph", branch = "serde", features = ["serde"] }
memcached-rs = { git = "https://github.com/jonhoo/memcached-rs.git", branch = "expose-multi" }
nom_sql = { git = "https://github.com/ms705/nom-sql.git", rev = "fe7cdaa360c86bd4202e4065bc125ba5642439d2" }

# local deps
channel = { path = "channel" }
core = { path = "core" }
dataflow = { path = "dataflow" }
mir = { path = "mir" }

# Not needed directly, but we want to force the version used by our
# dependencies to have default features. If this isn't here, then the features
# used for `num` will vary between subcrates, triggering unnecessary
# recompiles.
num = "0.1"

[dependencies.rustful]
version = "0.9.0"
default-features = false
features = ["rustc_json_body", "multipart"]
optional = true

[dependencies.timekeeper]
version = "0.3.0"
default-features = false

[dev-dependencies]
backtrace = { version = "0.3.2", features = ["serialize-serde"] }
toml = "0.4.1"
diff = "0.1.10"
glob = "0.2.11"

[profile.release]
debug=true

[lib]
name = "distributary"
path = "src/lib.rs"

[[example]]
name = "basic-recipe"

[[bin]]
name = "worker"
path = "src/worker/main.rs"<|MERGE_RESOLUTION|>--- conflicted
+++ resolved
@@ -16,6 +16,7 @@
 [dependencies]
 arrayvec = "0.4.0"
 clap = "2.25.0"
+fnv = "1.0.5"
 futures = "0.1.16"
 hostname = "0.1.3"
 hyper = "0.11.6"
@@ -29,13 +30,8 @@
 tarpc = "0.9.0"
 tarpc-plugins = "0.2.0"
 tokio-core = "0.1.8"
-<<<<<<< HEAD
 slab = "0.4"
 
-# need features
-backtrace = { version = "0.3.2", features = ["serialize-serde"] }
-=======
->>>>>>> a2efa6fe
 vec_map = { version = "0.8.0", features = ["eders"] }
 serde = { version = "1.0.8", features = ["rc"] }
 
