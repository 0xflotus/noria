#[macro_use]
extern crate clap;

extern crate rand;

extern crate distributary;

extern crate hdrsample;
extern crate zipf;

mod exercise;
mod graph;

#[macro_use]
mod common;

use common::{ArticleResult, Distribution, Period, Reader, RuntimeConfig, Writer};
use distributary::{DataType, DurabilityMode, Mutator, PersistenceParameters};
use std::sync::mpsc;

use std::thread;
use std::sync::{self, Arc, Mutex};
use std::time;

fn main() {
    use clap::{App, Arg};

    let args = App::new("vote")
        .version("0.1")
        .about(
            "Benchmarks user-curated news aggregator throughput for in-memory Soup",
        )
        .arg(
            Arg::with_name("avg")
                .long("avg")
                .takes_value(false)
                .help("compute average throughput at the end of benchmark"),
        )
        .arg(
            Arg::with_name("cdf")
                .short("c")
                .long("cdf")
                .takes_value(false)
                .help(
                    "produce a CDF of recorded latencies for each client at the end",
                ),
        )
        .arg(
            Arg::with_name("stage")
                .short("s")
                .long("stage")
                .takes_value(false)
                .help(
                    "stage execution such that all writes are performed before all reads",
                ),
        )
        .arg(
            Arg::with_name("distribution")
                .short("d")
                .takes_value(true)
                .default_value("uniform")
                .help(
                    "run benchmark with the given article id distribution [uniform|zipf:exponent]",
                ),
        )
        .arg(
            Arg::with_name("ngetters")
                .short("g")
                .long("getters")
                .value_name("N")
                .default_value("1")
                .help("Number of GET clients to start"),
        )
        .arg(
            Arg::with_name("nputters")
                .short("p")
                .long("putters")
                .value_name("N")
                .default_value("1")
                .help("Number of PUT clients to start"),
        )
        .arg(
            Arg::with_name("narticles")
                .short("a")
                .long("articles")
                .value_name("N")
                .default_value("100000")
                .help("Number of articles to prepopulate the database with"),
        )
        .arg(
            Arg::with_name("runtime")
                .short("r")
                .long("runtime")
                .value_name("N")
                .default_value("60")
                .help("Benchmark runtime in seconds"),
        )
        .arg(
            Arg::with_name("sharded")
                .long("sharded")
                .takes_value(false)
                .help("Enable sharding of the graph."),
        )
        .arg(
            Arg::with_name("stupid")
                .long("stupid")
                .help("Make the migration stupid")
                .requires("migrate"),
        )
        .arg(
            Arg::with_name("migrate")
                .short("m")
                .long("migrate")
                .value_name("N")
                .help("Perform a migration after this many seconds")
                .conflicts_with("stage"),
        )
        .arg(
            Arg::with_name("transactions")
                .short("t")
                .long("transactions")
                .takes_value(false)
                .help("Use transactional reads and writes"),
        )
        .arg(
            Arg::with_name("crossover")
                .short("x")
                .takes_value(true)
                .help("Period for transition to new views for readers and writers")
                .requires("migrate"),
        )
        .arg(
            Arg::with_name("quiet")
                .short("q")
                .long("quiet")
                .help("No noisy output while running"),
        )
        .arg(
            Arg::with_name("durability")
                .long("durability")
                .takes_value(false)
                .help("Enable durability for Base nodes"),
        )
        .arg(
            Arg::with_name("retain-logs-on-exit")
                .long("retain-logs-on-exit")
                .takes_value(false)
                .requires("durability")
                .help("Do not delete the base node logs on exit."),
        )
        .arg(
            Arg::with_name("write-batch-size")
                .long("write-batch-size")
                .takes_value(true)
                .default_value("512")
                .help("Size of batches processed at base nodes."),
        )
        .get_matches();

    let avg = args.is_present("avg");
    let cdf = args.is_present("cdf");
    let stage = args.is_present("stage");
<<<<<<< HEAD
    let sharded = args.is_present("sharded");
    let transactions = args.is_present("transactions");
=======
>>>>>>> 63faa748
    let dist = value_t_or_exit!(args, "distribution", Distribution);
    let runtime = time::Duration::from_secs(value_t_or_exit!(args, "runtime", u64));
    let migrate_after = args.value_of("migrate")
        .map(|_| value_t_or_exit!(args, "migrate", u64))
        .map(time::Duration::from_secs);
    let crossover = args.value_of("crossover")
        .map(|_| value_t_or_exit!(args, "crossover", u64))
        .map(time::Duration::from_secs);
    let ngetters = value_t_or_exit!(args, "ngetters", usize);
    let nputters = value_t_or_exit!(args, "nputters", usize);
    let narticles = value_t_or_exit!(args, "narticles", isize);
    let queue_length = value_t_or_exit!(args, "write-batch-size", usize);
    let flush_timeout = time::Duration::from_millis(10);

    assert!(ngetters > 0);

    if let Some(ref migrate_after) = migrate_after {
        assert!(migrate_after < &runtime);
    }

    let mut config = RuntimeConfig::new(narticles, common::Mix::Read(1), Some(runtime));
    config.set_verbose(!args.is_present("quiet"));
    config.produce_cdf(cdf);
    config.use_distribution(dist);

    let mode = if args.is_present("durability") {
        if args.is_present("retain-logs-on-exit") {
            DurabilityMode::Permanent
        } else {
            DurabilityMode::DeleteOnExit
        }
    } else {
        DurabilityMode::MemoryOnly
    };

    let persistence_params = PersistenceParameters::new(mode, queue_length, flush_timeout);

    // setup db
<<<<<<< HEAD
    let blender = Arc::new(Mutex::new(distributary::Blender::new()));
    let g = graph::make(blender, false, false, sharded, persistence_params);
=======
    let mut s = graph::Setup::default();
    s.log = !args.is_present("quiet");
    s.transactions = args.is_present("transactions");
    s.stupid = args.is_present("stupid");
    let g = graph::make(s, persistence_params);
>>>>>>> 63faa748

    // prepare getters
    let getters: Vec<_> = {
        let b = g.graph.lock().unwrap();
        (0..ngetters)
            .into_iter()
            .map(|_| Getter::new(b.get_getter(g.end).unwrap(), crossover))
            .collect()
    };

    let mut new_vote_senders = Vec::new();
    let mut new_vote_receivers = Vec::new();
    for _ in 0..nputters {
        let (tx, rx) = mpsc::channel();
        new_vote_receivers.push(rx);
        new_vote_senders.push(tx);
    }

    let new_votes = migrate_after.map(|t| (t, new_vote_senders));

    // prepare putters
    let putters: Vec<_> = {
        let b = g.graph.lock().unwrap();
        new_vote_receivers
            .into_iter()
            .map(|new_vote| {
                Spoon {
                    article: b.get_mutator(g.article),
                    vote_pre: b.get_mutator(g.vote),
                    vote_post: None,
                    new_vote: new_votes.as_ref().and(Some(new_vote)),
                    x: Crossover::new(crossover),
                    i: 0,
                }
            })
            .collect()
    };

    let put_stats: Vec<_>;
    let get_stats: Vec<_>;
    if stage {
        let start = sync::Arc::new(sync::Barrier::new(putters.len()));
        let prepop = Some(sync::Arc::new(sync::Barrier::new(putters.len() + 1)));
        let mut pconfig = config.clone();
        pconfig.mix = common::Mix::Write(1);
        // put first
        let putters: Vec<_> = putters
            .into_iter()
            .enumerate()
            .map(|(i, p)| {
                let start = start.clone();
                let prepop = prepop.clone();
                let mut pconfig = pconfig.clone();
                if i != 0 {
                    // only one thread does prepopulation
                    pconfig.set_reuse(true);
                }
                thread::Builder::new()
                    .name(format!("PUT{}", i))
                    .spawn(move || {
                        exercise::launch(
                            None::<exercise::NullClient>,
                            Some(p),
                            pconfig,
                            prepop,
                            start,
                        )
                    })
                    .unwrap()
            })
            .collect();

        prepop.map(|b| b.wait());
        // prepop finished, now wait for them to finish
        put_stats = putters.into_iter().map(|jh| jh.join().unwrap()).collect();

        // then get
        let start = sync::Arc::new(sync::Barrier::new(getters.len()));
        let getters: Vec<_> = getters
            .into_iter()
            .enumerate()
            .map(|(i, g)| {
                let start = start.clone();
                let config = config.clone();
                thread::Builder::new()
                    .name(format!("GET{}", i))
                    .spawn(move || {
                        exercise::launch(Some(g), None::<exercise::NullClient>, config, None, start)
                    })
                    .unwrap()
            })
            .collect();
        get_stats = getters.into_iter().map(|jh| jh.join().unwrap()).collect();
    } else {
        // put & get
        let mut n = putters.len() + getters.len();
        if new_votes.is_some() {
            n += 1;
        }
        let start = sync::Arc::new(sync::Barrier::new(n));
        let barrier = Some(sync::Arc::new(sync::Barrier::new(putters.len() + 1)));
        let mut pconfig = config.clone();
        pconfig.mix = common::Mix::Write(1);
        let putters: Vec<_> = putters
            .into_iter()
            .enumerate()
            .map(|(i, p)| {
                let start = start.clone();
                let barrier = barrier.clone();
                let mut pconfig = pconfig.clone();
                if i != 0 {
                    // only one thread does prepopulation
                    pconfig.set_reuse(true);
                }
                thread::Builder::new()
                    .name(format!("PUT{}", i))
                    .spawn(move || {
                        exercise::launch(
                            None::<exercise::NullClient>,
                            Some(p),
                            pconfig,
                            barrier,
                            start,
                        )
                    })
                    .unwrap()
            })
            .collect();

        // wait for prepopulation to finish
        barrier.map(|b| b.wait());

        // start migrator
        // we need a barrier to make sure the migrator doesn't drop the graph too early
        let drop = sync::Arc::new(sync::Barrier::new(2));
        let mig = if let Some((dur, bus)) = new_votes {
            let m = Migrator {
                graph: g,
                barrier: drop.clone(),
                getters: getters.iter().map(|g| unsafe { g.clone() }).collect(),
                bus: bus,
            };
            let start = start.clone();
            Some((
                drop,
                thread::Builder::new()
                    .name("migrator".to_string())
                    .spawn(move || {
                        start.wait();
                        m.run(dur)
                    })
                    .unwrap(),
            ))
        } else {
            None
        };

        let getters: Vec<_> = getters
            .into_iter()
            .enumerate()
            .map(|(i, g)| {
                let start = start.clone();
                let config = config.clone();
                thread::Builder::new()
                    .name(format!("GET{}", i))
                    .spawn(move || {
                        exercise::launch(Some(g), None::<exercise::NullClient>, config, None, start)
                    })
                    .unwrap()
            })
            .collect();

        put_stats = putters.into_iter().map(|jh| jh.join().unwrap()).collect();
        get_stats = getters.into_iter().map(|jh| jh.join().unwrap()).collect();
        if let Some((drop, mig)) = mig {
            drop.wait();
            mig.join().unwrap();
        }
    }

    for (i, s) in put_stats.iter().enumerate() {
        print_stats(format!("PUT{}", i), true, &s.pre, avg);
    }
    for (i, s) in get_stats.iter().enumerate() {
        print_stats(format!("GET{}", i), true, &s.pre, avg);
    }
    if avg {
        let sum = put_stats
            .iter()
            .fold((0f64, 0usize), |(tot, count), stats| {
                // TODO: do we *really* want an average of averages?
                let (sum, num) = stats.pre.sum_len();
                (tot + sum, count + num)
            });
        println!("avg PUT: {:.2}", sum.0 as f64 / sum.1 as f64);
        let sum = get_stats
            .iter()
            .fold((0f64, 0usize), |(tot, count), stats| {
                // TODO: do we *really* want an average of averages?
                let (sum, num) = stats.pre.sum_len();
                (tot + sum, count + num)
            });
        println!("avg GET: {:.2}", sum.0 as f64 / sum.1 as f64);
    }

    if migrate_after.is_some() {
        for (i, s) in put_stats.iter().enumerate() {
            print_stats(format!("PUT{}+", i), true, &s.post, avg);
        }
        for (i, s) in get_stats.iter().enumerate() {
            print_stats(format!("GET{}+", i), true, &s.post, avg);
        }
        if avg {
            let sum = put_stats
                .iter()
                .fold((0f64, 0usize), |(tot, count), stats| {
                    // TODO: do we *really* want an average of averages?
                    let (sum, num) = stats.post.sum_len();
                    (tot + sum, count + num)
                });
            println!("avg PUT+: {:.2}", sum.0 as f64 / sum.1 as f64);
            let sum = get_stats
                .iter()
                .fold((0f64, 0usize), |(tot, count), stats| {
                    // TODO: do we *really* want an average of averages?
                    let (sum, num) = stats.post.sum_len();
                    (tot + sum, count + num)
                });
            println!("avg GET+: {:.2}", sum.0 as f64 / sum.1 as f64);
        }
    }
}

fn print_stats<S: AsRef<str>>(desc: S, read: bool, stats: &exercise::BenchmarkResult, avg: bool) {
    if let Some((r_perc, w_perc)) = stats.cdf_percentiles() {
        let perc = if read { r_perc } else { w_perc };
        for iv in perc {
            println!(
                "percentile {} {:.2} {:.2}",
                desc.as_ref(),
                iv.value(),
                iv.percentile()
            );
        }
    }
    if avg {
        println!("avg {}: {:.2}", desc.as_ref(), stats.avg_throughput());
    }
}

#[derive(Clone)]
struct Crossover {
    swapped: Option<time::Instant>,
    crossover: Option<u64>,
    done: bool,
    iteration: usize,
    post: usize,
}

impl Crossover {
    pub fn new(crossover: Option<time::Duration>) -> Self {
        Crossover {
            swapped: None,
            crossover: crossover.map(|d| dur_to_ns!(d)),
            done: false,
            iteration: 0,
            post: 0,
        }
    }

    pub fn swapped(&mut self) {
        assert!(self.swapped.is_none());
        self.swapped = Some(time::Instant::now());
        if self.crossover.is_none() {
            self.done = true;
        }
    }

    pub fn has_swapped(&self) -> bool {
        self.swapped.is_some()
    }

    pub fn use_post(&mut self) -> bool {
        if self.done {
            return true;
        }
        if self.swapped.is_none() {
            return false;
        }

        self.iteration += 1;
        if self.iteration == (1 << 12) {
            let elapsed = dur_to_ns!(self.swapped.as_ref().unwrap().elapsed());

            if elapsed > self.crossover.unwrap() {
                // we've fully crossed over
                self.done = true;
                return true;
            }

            self.post =
                ((elapsed as f64 / self.crossover.unwrap() as f64) * (1 << 12) as f64) as usize;
            self.iteration = 0;
        }

        self.iteration < self.post
    }
}

type G = distributary::Getter;

// A more dangerous AtomicPtr that also derefs into the inner type
use std::sync::atomic::AtomicPtr;
struct Getter {
    real: sync::Arc<AtomicPtr<G>>,
    before: *mut G,
    after: *mut G,
    callable: bool,
    x: Crossover,
}

// *muts are Send
unsafe impl Send for Getter {}

impl Getter {
    pub fn new(inner: G, crossover: Option<time::Duration>) -> Getter {
        let m = Box::into_raw(Box::new(inner));
        Getter {
            real: sync::Arc::new(AtomicPtr::new(m)),
            before: m,
            after: m,
            callable: true,
            x: Crossover::new(crossover),
        }
    }

    // unsafe, because cannot use call() on clones
    pub unsafe fn clone(&self) -> Self {
        Getter {
            real: self.real.clone(),
            before: self.before.clone(),
            after: self.after.clone(),
            x: self.x.clone(),
            callable: false,
        }
    }

    // unsafe, because may only be called once
    pub unsafe fn replace(&mut self, new: G) {
        let m = Box::into_raw(Box::new(new));
        self.real.store(m, sync::atomic::Ordering::Release);
    }

    pub fn same(&self) -> bool {
        !self.x.has_swapped()
    }

    pub fn call(&mut self) -> &mut G {
        assert!(self.callable);

        use std::mem;
        if !self.x.has_swapped() {
            let real = self.real.load(sync::atomic::Ordering::Acquire);
            if self.after != real {
                // replace() happened
                self.after = real;
                self.x.swapped();
            }
        }

        if self.x.use_post() {
            unsafe { mem::transmute(self.after) }
        } else {
            unsafe { mem::transmute(self.before) }
        }
    }
}

impl Drop for Getter {
    fn drop(&mut self) {
        if self.callable {
            // free original get function
            drop(unsafe { Box::from_raw(self.before) });

            let real = self.real.load(sync::atomic::Ordering::Acquire);
            if self.x.has_swapped() {
                // we swapped, so also free after
                assert_eq!(self.after, real);
                drop(unsafe { Box::from_raw(self.after) });
            } else {
                assert_eq!(self.before, real);
            }
        }
    }
}

struct Spoon {
    article: Mutator,
    vote_pre: Mutator,
    vote_post: Option<Mutator>,
    i: usize,
    x: Crossover,
    new_vote: Option<mpsc::Receiver<Mutator>>,
}

impl Writer for Spoon {
    fn make_articles<I>(&mut self, articles: I)
    where
        I: ExactSizeIterator,
        I: Iterator<Item = (i64, String)>,
    {
        for (article_id, title) in articles {
            self.article
                .put(vec![article_id.into(), title.into()])
                .unwrap();
        }
    }

    fn vote(&mut self, ids: &[(i64, i64)]) -> Period {
        if self.new_vote.is_some() {
            self.i += 1;
            // don't try too eagerly
            if self.i & 65536 == 0 {
                // we may have been given a new putter
                if let Ok(nv) = self.new_vote.as_mut().unwrap().try_recv() {
                    // yay!
                    self.new_vote = None;
                    self.x.swapped();
                    self.vote_post = Some(nv);
                    self.i = usize::max_value();
                }
            }
        }

        if self.x.use_post() {
            for &(user_id, article_id) in ids {
                self.vote_post
                    .as_mut()
                    .unwrap()
                    .put(vec![user_id.into(), article_id.into(), 5.into()])
                    .unwrap();
            }
            Period::PostMigration
        } else {
            for &(user_id, article_id) in ids {
                self.vote_pre
                    .put(vec![user_id.into(), article_id.into()])
                    .unwrap();
            }
            if !self.x.has_swapped() {
                Period::PreMigration
            } else {
                // XXX: unclear if this should be Pre- or Post- if self.x.has_swapped()
                Period::PostMigration
            }
        }
    }
}

struct Migrator {
    graph: graph::Graph,
    bus: Vec<mpsc::Sender<Mutator>>,
    getters: Vec<Getter>,
    barrier: sync::Arc<sync::Barrier>,
}

impl Migrator {
    pub fn run(mut self, migrate_after: time::Duration) {
        thread::sleep(migrate_after);
        println!("Starting migration");
        let mig_start = time::Instant::now();
<<<<<<< HEAD
        let (rating, newend) = self.graph.transition(self.stupid, self.transactions);
        let b = self.graph.graph.lock().unwrap();
        for sender in self.bus {
            sender.send(b.get_mutator(rating)).unwrap();
        }
=======
        let (rating, newend) = self.graph.transition();
        let mutator = self.graph.graph.get_mutator(rating);
        self.bus.broadcast(mutator);
>>>>>>> 63faa748
        for mut getter in self.getters {
            unsafe { getter.replace(b.get_getter(newend).unwrap()) };
        }
        let mig_duration = dur_to_ns!(mig_start.elapsed()) as f64 / 1_000_000_000.0;
        println!("Migration completed in {:.4}s", mig_duration);
        self.barrier.wait();
    }
}

impl Reader for Getter {
    fn get(&mut self, ids: &[(i64, i64)]) -> (Result<Vec<ArticleResult>, ()>, Period) {
        let res = ids.iter()
            .map(|&(_, article_id)| {
                (self.call())
                    .lookup_map(
                        &article_id.into(),
                        |rows| match rows.len() {
                            0 => ArticleResult::NoSuchArticle,
                            1 => {
                                let row = &rows[0];
                                let id: i64 = row[0].clone().into();
                                let title: String = row[1].deep_clone().into();
                                let votes: i64 = match row[2] {
                                    DataType::None => 42,
                                    ref d => d.clone().into(),
                                };
                                ArticleResult::Article {
                                    id: id,
                                    title: title,
                                    votes: votes,
                                }
                            }
                            _ => unreachable!(),
                        },
                        true,
                    )
                    .map(|r| {
                        // r.is_none() if partial and not yet ready
                        // but that can't happen since we use blocking
                        r.expect("blocking read returned None")
                    })
            })
            .collect();

        if self.same() {
            (res, Period::PreMigration)
        } else {
            (res, Period::PostMigration)
        }
    }
}<|MERGE_RESOLUTION|>--- conflicted
+++ resolved
@@ -160,11 +160,6 @@
     let avg = args.is_present("avg");
     let cdf = args.is_present("cdf");
     let stage = args.is_present("stage");
-<<<<<<< HEAD
-    let sharded = args.is_present("sharded");
-    let transactions = args.is_present("transactions");
-=======
->>>>>>> 63faa748
     let dist = value_t_or_exit!(args, "distribution", Distribution);
     let runtime = time::Duration::from_secs(value_t_or_exit!(args, "runtime", u64));
     let migrate_after = args.value_of("migrate")
@@ -203,16 +198,13 @@
     let persistence_params = PersistenceParameters::new(mode, queue_length, flush_timeout);
 
     // setup db
-<<<<<<< HEAD
-    let blender = Arc::new(Mutex::new(distributary::Blender::new()));
-    let g = graph::make(blender, false, false, sharded, persistence_params);
-=======
     let mut s = graph::Setup::default();
     s.log = !args.is_present("quiet");
     s.transactions = args.is_present("transactions");
+    s.sharding = args.is_present("sharded");
     s.stupid = args.is_present("stupid");
-    let g = graph::make(s, persistence_params);
->>>>>>> 63faa748
+    let blender = Arc::new(Mutex::new(distributary::Blender::new()));
+    let g = graph::make(blender, s, persistence_params);
 
     // prepare getters
     let getters: Vec<_> = {
@@ -684,17 +676,11 @@
         thread::sleep(migrate_after);
         println!("Starting migration");
         let mig_start = time::Instant::now();
-<<<<<<< HEAD
-        let (rating, newend) = self.graph.transition(self.stupid, self.transactions);
+        let (rating, newend) = self.graph.transition();
         let b = self.graph.graph.lock().unwrap();
         for sender in self.bus {
             sender.send(b.get_mutator(rating)).unwrap();
         }
-=======
-        let (rating, newend) = self.graph.transition();
-        let mutator = self.graph.graph.get_mutator(rating);
-        self.bus.broadcast(mutator);
->>>>>>> 63faa748
         for mut getter in self.getters {
             unsafe { getter.replace(b.get_getter(newend).unwrap()) };
         }
